{
  "$schema": "https://mintlify.com/docs.json",
  "theme": "maple",
  "name": "Mem0",
  "description": "Mem0 is a self-improving memory layer for LLM applications, enabling personalized AI experiences that save costs and delight users.",
  "colors": {
    "primary": "#6c60f0",
    "light": "#E6FFA2",
    "dark": "#a3df02"
  },
  "favicon": "/logo/favicon.png",
  "navigation": {
    "anchors": [
      {
        "anchor": "Documentation",
        "icon": "book-open",
        "tabs": [
          {
            "tab": "Documentation",
            "groups": [
              {
                "group": "Get Started",
                "icon": "rocket",
                "pages": [
                  "overview",
                  "quickstart",
                  "faqs"
                ]
              },
              {
                "group": "Core Concepts",
                "icon": "brain",
                "pages": [
                  "core-concepts/memory-types",
                  "core-concepts/memory-operations"
                ]
              },
              {
                "group": "Platform",
                "icon": "cogs",
                "pages": [
                  "platform/overview",
                  "platform/quickstart",
                  {
                    "group": "Features",
                    "icon": "star",
                    "pages": [
                      "features/platform-overview",
                      "features/advanced-retrieval",
                      "features/multimodal-support",
                      "features/selective-memory",
                      "features/custom-categories",
                      "features/custom-instructions",
                      "features/direct-import",
                      "features/async-client",
                      "features/memory-export",
                      "features/webhooks"
                    ]
                  }
                ]
              },
              {
                "group": "Open Source",
                "icon": "code-branch",
                "pages": [
                  "open-source/quickstart",
                  "open-source/python-quickstart",
                  "open-source/node-quickstart",
                  {
                    "group": "Features",
                    "icon": "wrench",
                    "pages": [
                      "features/openai_compatibility",
                      "features/custom-prompts",
                      "open-source/multimodal-support",
                      "open-source/features/rest-api"
                    ]
                  },
                  {
                    "group": "Graph Memory",
                    "icon": "spider-web",
                    "pages": [
                      "open-source/graph_memory/overview",
                      "open-source/graph_memory/features"
                    ]
                  },
                  {
                    "group": "LLMs",
                    "icon": "brain",
                    "pages": [
                      "components/llms/overview",
                      "components/llms/config",
                      {
                        "group": "Supported LLMs",
                        "icon": "list",
                        "pages": [
                          "components/llms/models/openai",
                          "components/llms/models/anthropic",
                          "components/llms/models/azure_openai",
                          "components/llms/models/ollama",
                          "components/llms/models/together",
                          "components/llms/models/groq",
                          "components/llms/models/litellm",
                          "components/llms/models/mistral_AI",
                          "components/llms/models/google_AI",
                          "components/llms/models/aws_bedrock",
                          "components/llms/models/gemini",
                          "components/llms/models/deepseek",
                          "components/llms/models/xAI"
                        ]
                      }
                    ]
                  },
                  {
                    "group": "Vector Databases",
                    "icon": "database",
                    "pages": [
                      "components/vectordbs/overview",
                      "components/vectordbs/config",
                      {
                        "group": "Supported Vector Databases",
                        "icon": "server",
                        "pages": [
                          "components/vectordbs/dbs/qdrant",
                          "components/vectordbs/dbs/chroma",
                          "components/vectordbs/dbs/pgvector",
                          "components/vectordbs/dbs/milvus",
                          "components/vectordbs/dbs/azure_ai_search",
                          "components/vectordbs/dbs/redis",
                          "components/vectordbs/dbs/elasticsearch",
                          "components/vectordbs/dbs/opensearch",
                          "components/vectordbs/dbs/supabase",
<<<<<<< HEAD
                          "components/vectordbs/dbs/weaviate"
=======
                          "components/vectordbs/dbs/vertex_ai_vector_search"
>>>>>>> 33fcc53e
                        ]
                      }
                    ]
                  },
                  {
                    "group": "Embedding Models",
                    "icon": "layer-group",
                    "pages": [
                      "components/embedders/overview",
                      "components/embedders/config",
                      {
                        "group": "Supported Embedding Models",
                        "icon": "list",
                        "pages": [
                          "components/embedders/models/openai",
                          "components/embedders/models/azure_openai",
                          "components/embedders/models/ollama",
                          "components/embedders/models/huggingface",
                          "components/embedders/models/vertexai",
                          "components/embedders/models/gemini"
                        ]
                      }
                    ]
                  }
                ]
              },
              {
                "group": "Contribution",
                "icon": "handshake",
                "pages": [
                  "contributing/development",
                  "contributing/documentation"
                ]
              }
            ]
          },
          {
            "tab": "Examples",
            "groups": [
              {
                "group": "💡 Examples",
                "icon": "lightbulb",
                "pages": [
                  "examples/overview",
                  "examples/mem0-demo",
                  "examples/ai_companion_js",
                  "examples/mem0-with-ollama",
                  "examples/personal-ai-tutor",
                  "examples/customer-support-agent",
                  "examples/personal-travel-assistant",
                  "examples/llama-index-mem0",
                  "examples/chrome-extension",
                  "examples/document-writing",
                  "examples/multimodality",
                  "examples/personalized-deep-research"
                ]
              }
            ]
          },
          {
            "tab": "Integrations",
            "groups": [
              {
                "group": "Integrations",
                "icon": "plug",
                "pages": [
                  "integrations/overview",
                  "integrations/vercel-ai-sdk",
                  "integrations/crewai",
                  "integrations/autogen",
                  "integrations/langchain",
                  "integrations/langgraph",
                  "integrations/llama-index",
                  "integrations/langchain-tools",
                  "integrations/dify",
                  "integrations/mcp-server"
                ]
              }
            ]
          },
          {
            "tab": "API Reference",
            "icon": "square-terminal",
            "groups": [
              {
                "group": "API Reference",
                "icon": "terminal",
                "pages": [
                  "api-reference/overview",
                  {
                    "group": "Memory APIs",
                    "icon": "microchip",
                    "pages": [
                      "api-reference/memory/add-memories",
                      "api-reference/memory/v2-search-memories",
                      "api-reference/memory/v1-search-memories",
                      "api-reference/memory/v2-get-memories",
                      "api-reference/memory/v1-get-memories",
                      "api-reference/memory/history-memory",
                      "api-reference/memory/get-memory",
                      "api-reference/memory/update-memory",
                      "api-reference/memory/batch-update",
                      "api-reference/memory/delete-memory",
                      "api-reference/memory/batch-delete",
                      "api-reference/memory/delete-memories",
                      "api-reference/memory/create-memory-export",
                      "api-reference/memory/get-memory-export"
                    ]
                  },
                  {
                    "group": "Entities APIs",
                    "icon": "users",
                    "pages": [
                      "api-reference/entities/get-users",
                      "api-reference/entities/delete-user"
                    ]
                  },
                  {
                    "group": "Organizations APIs",
                    "icon": "building",
                    "pages": [
                      "api-reference/organization/create-org",
                      "api-reference/organization/get-orgs",
                      "api-reference/organization/get-org",
                      "api-reference/organization/get-org-members",
                      "api-reference/organization/add-org-member",
                      "api-reference/organization/delete-org"
                    ]
                  },
                  {
                    "group": "Webhook APIs",
                    "icon": "webhook",
                    "pages": [
                      "api-reference/webhook/create-webhook",
                      "api-reference/webhook/get-webhook",
                      "api-reference/webhook/update-webhook",
                      "api-reference/webhook/delete-webhook"
                    ]
                  }
                ]
              }
            ]
          }
        ]
      },
      {
        "anchor": "Your Dashboard",
        "href": "https://app.mem0.ai",
        "icon": "chart-simple"
      },
      {
        "anchor": "Demo",
        "href": "https://mem0.dev/demo",
        "icon": "play"
      },
      {
        "anchor": "Discord",
        "href": "https://mem0.dev/DiD",
        "icon": "discord"
      },
      {
        "anchor": "GitHub",
        "href": "https://github.com/mem0ai/mem0",
        "icon": "github"
      },
      {
        "anchor": "Support",
        "href": "mailto:founders@mem0.ai",
        "icon": "envelope"
      }
    ]
  },
  "logo": {
    "light": "/logo/light.svg",
    "dark": "/logo/dark.svg",
    "href": "https://github.com/mem0ai/mem0"
  },
  "background": {
    "color": {
      "light": "#fff",
      "dark": "#0f1117"
    }
  },
  "navbar": {
    "primary": {
      "type": "button",
      "label": "Your Dashboard",
      "href": "https://app.mem0.ai"
    }
  },
  "footer": {
    "socials": {
      "discord": "https://mem0.dev/DiD",
      "x": "https://x.com/mem0ai",
      "github": "https://github.com/mem0ai",
      "linkedin": "https://www.linkedin.com/company/mem0/"
    }
  },
  "integrations": {
    "posthog": {
      "apiKey": "phc_hgJkUVJFYtmaJqrvf6CYN67TIQ8yhXAkWzUn9AMU4yX",
      "apiHost": "https://mango.mem0.ai"
    }
  }
}<|MERGE_RESOLUTION|>--- conflicted
+++ resolved
@@ -129,12 +129,7 @@
                           "components/vectordbs/dbs/redis",
                           "components/vectordbs/dbs/elasticsearch",
                           "components/vectordbs/dbs/opensearch",
-                          "components/vectordbs/dbs/supabase",
-<<<<<<< HEAD
-                          "components/vectordbs/dbs/weaviate"
-=======
-                          "components/vectordbs/dbs/vertex_ai_vector_search"
->>>>>>> 33fcc53e
+                          "components/vectordbs/dbs/supabase"
                         ]
                       }
                     ]
