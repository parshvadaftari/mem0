---
title: Configurations
icon: "gear"
iconType: "solid"
---

## How to define configurations?

The `config` is defined as an object with two main keys:
- `vector_store`: Specifies the vector database provider and its configuration
<<<<<<< HEAD
  - `provider`: The name of the vector database (e.g., "chroma", "pgvector", "qdrant", "milvus", "azure_ai_search", "vertex_ai_vector_search", "lance")
  - `config`: A nested object containing provider-specific settings
=======
  - `provider`: The name of the vector database (e.g., "chroma", "pgvector", "qdrant", "milvus","azure_ai_search", "vertex_ai_vector_search")
  - `config`: A nested dictionary containing provider-specific settings

>>>>>>> c7e2a71c

## How to Use Config

Here's a general example of how to use the config with mem0:

<CodeGroup>
```python Python
import os
from mem0 import Memory

os.environ["OPENAI_API_KEY"] = "sk-xx"

config = {
    "vector_store": {
        "provider": "your_chosen_provider",
        "config": {
            # Provider-specific settings go here
        }
    }
}

m = Memory.from_config(config)
m.add("Your text here", user_id="user", metadata={"category": "example"})
```

```typescript TypeScript
// Example for in-memory vector database (Only supported in TypeScript)
import { Memory } from 'mem0ai/oss';

const configMemory = {
  vector_store: {
    provider: 'memory',
    config: {
      collectionName: 'memories',
      dimension: 1536,
    },
  },
};

const memory = new Memory(configMemory);
await memory.add("Your text here", { userId: "user", metadata: { category: "example" } });
```
</CodeGroup>

<Note>
  The in-memory vector database is only supported in the TypeScript implementation.
</Note>

## Why is Config Needed?

Config is essential for:
1. Specifying which vector database to use.
2. Providing necessary connection details (e.g., host, port, credentials).
3. Customizing database-specific settings (e.g., collection name, path).
4. Ensuring proper initialization and connection to your chosen vector store.

## Master List of All Params in Config

Here's a comprehensive list of all parameters that can be used across different vector databases:

<Tabs>
<Tab title="Python">
| Parameter | Description |
|-----------|-------------|
| `collection_name` | Name of the collection |
| `embedding_model_dims` | Dimensions of the embedding model |
| `client` | Custom client for the database |
| `path` | Path for the database |
| `host` | Host where the server is running |
| `port` | Port where the server is running |
| `user` | Username for database connection |
| `password` | Password for database connection |
| `dbname` | Name of the database |
| `url` | Full URL for the server |
| `api_key` | API key for the server |
| `on_disk` | Enable persistent storage |
| `endpoint_id` | Endpoint ID (vertex_ai_vector_search) |
| `index_id` | Index ID (vertex_ai_vector_search) |
| `deployment_index_id` | Deployment index ID (vertex_ai_vector_search) |
| `project_id` | Project ID (vertex_ai_vector_search) |
| `project_number` | Project number (vertex_ai_vector_search) |
| `vector_search_api_endpoint` | Vector search API endpoint (vertex_ai_vector_search) |
| `connection_string` | PostgreSQL connection string (for Supabase/PGVector) |
| `index_method` | Vector index method (for Supabase) |
| `index_measure` | Distance measure for similarity search (for Supabase) |
</Tab>
<Tab title="TypeScript">
| Parameter | Description |
|-----------|-------------|
| `collectionName` | Name of the collection |
| `embeddingModelDims` | Dimensions of the embedding model |
| `dimension` | Dimensions of the embedding model (for memory provider) |
| `host` | Host where the server is running |
| `port` | Port where the server is running |
| `url` | URL for the server |
| `apiKey` | API key for the server |
| `path` | Path for the database |
| `onDisk` | Enable persistent storage |
| `redisUrl` | URL for the Redis server |
| `username` | Username for database connection |
| `password` | Password for database connection |
</Tab>
</Tabs>

## Customizing Config

Each vector database has its own specific configuration requirements. To customize the config for your chosen vector store:

1. Identify the vector database you want to use from [supported vector databases](./dbs).
2. Refer to the `Config` section in the respective vector database's documentation.
3. Include only the relevant parameters for your chosen database in the `config` dictionary.

## Supported Vector Databases

For detailed information on configuring specific vector databases, please visit the [Supported Vector Databases](./dbs) section. There you'll find individual pages for each supported vector store with provider-specific usage examples and configuration details.<|MERGE_RESOLUTION|>--- conflicted
+++ resolved
@@ -8,14 +8,8 @@
 
 The `config` is defined as an object with two main keys:
 - `vector_store`: Specifies the vector database provider and its configuration
-<<<<<<< HEAD
-  - `provider`: The name of the vector database (e.g., "chroma", "pgvector", "qdrant", "milvus", "azure_ai_search", "vertex_ai_vector_search", "lance")
+  - `provider`: The name of the vector database (e.g., "chroma", "pgvector", "qdrant", "milvus", "azure_ai_search", "lance")
   - `config`: A nested object containing provider-specific settings
-=======
-  - `provider`: The name of the vector database (e.g., "chroma", "pgvector", "qdrant", "milvus","azure_ai_search", "vertex_ai_vector_search")
-  - `config`: A nested dictionary containing provider-specific settings
-
->>>>>>> c7e2a71c
 
 ## How to Use Config
 
