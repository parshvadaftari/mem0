--- conflicted
+++ resolved
@@ -12,16 +12,12 @@
 
 1. Installed Livekit Agents SDK with voice dependencies of silero and deepgram:
 ```bash
-<<<<<<< HEAD
 pip install livekit livekit-agents \
 livekit-plugins-silero \
 livekit-plugins-deepgram \
 livekit-plugins-openai \
 livekit-plugins-turn-detector \
 livekit-plugins-noise-cancellation
-=======
-pip install livekit-agents[silero,openai,deepgram]
->>>>>>> bcc5f429
 ```
 
 2. Installed Mem0 SDK:
@@ -231,15 +227,14 @@
 logger = logging.getLogger("memory_voice_agent")
 ```
 
-<<<<<<< HEAD
 - Check the logs for any issues with API keys, connectivity, or memory operations.
 - Ensure your `.env` file is correctly configured and loaded.
-=======
+
+
 ## Help & Resources
 
 - [LiveKit Documentation](https://docs.livekit.io/)
 - [Mem0 Platform](https://app.mem0.ai/)
 - Need assistance? Reach out through:
 
-<Snippet file="get-help.mdx" />
->>>>>>> bcc5f429
+<Snippet file="get-help.mdx" />