import logging
import os
import shutil

from qdrant_client import QdrantClient
from qdrant_client.models import (
    Distance,
    FieldCondition,
    Filter,
    MatchValue,
    PointIdsList,
    PointStruct,
    Range,
    VectorParams,
)

from mem0.vector_stores.base import VectorStoreBase

logger = logging.getLogger(__name__)


class Qdrant(VectorStoreBase):
    def __init__(
        self,
        collection_name: str,
        embedding_model_dims: int,
        client: QdrantClient = None,
        host: str = None,
        port: int = None,
        path: str = None,
        url: str = None,
        api_key: str = None,
        on_disk: bool = False,
        distance: Distance = Distance.COSINE,
    ):
        """
        Initialize the Qdrant vector store.

        Args:
            collection_name (str): Name of the collection.
            embedding_model_dims (int): Dimensions of the embedding model.
            client (QdrantClient, optional): Existing Qdrant client instance. Defaults to None.
            host (str, optional): Host address for Qdrant server. Defaults to None.
            port (int, optional): Port for Qdrant server. Defaults to None.
            path (str, optional): Path for local Qdrant database. Defaults to None.
            url (str, optional): Full URL for Qdrant server. Defaults to None.
            api_key (str, optional): API key for Qdrant server. Defaults to None.
            on_disk (bool, optional): Enables persistent storage. Defaults to False.
            distance (Distance, optional): Distance metric for vector similarity. Defaults to Distance.COSINE.
        """
        if client:
            self.client = client
        else:
            params = {}
            if api_key:
                params["api_key"] = api_key
            if url:
                params["url"] = url
            if host and port:
                params["host"] = host
                params["port"] = port
            if not params:
                params["path"] = path
                if not on_disk:
                    if os.path.exists(path) and os.path.isdir(path):
                        shutil.rmtree(path)

            self.client = QdrantClient(**params)

        self.collection_name = collection_name
        self.embedding_model_dims = embedding_model_dims
        self.on_disk = on_disk
<<<<<<< HEAD
        self.distance = distance
        self.create_col()
=======
        self.create_col(embedding_model_dims, on_disk)
>>>>>>> f412f8bb

    def create_col(self):
        """
        Create a new collection.
        All necessary parameters are accessed from the instance attributes.
        """
        # Skip creating collection if already exists
        response = self.list_cols()
        for collection in response.collections:
            if collection.name == self.collection_name:
                logging.debug(f"Collection {self.collection_name} already exists. Skipping creation.")
                return

        self.client.create_collection(
            collection_name=self.collection_name,
            vectors_config=VectorParams(size=self.embedding_model_dims, distance=self.distance, on_disk=self.on_disk),
        )

    def insert(self, vectors: list, payloads: list = None, ids: list = None):
        """
        Insert vectors into a collection.

        Args:
            vectors (list): List of vectors to insert.
            payloads (list, optional): List of payloads corresponding to vectors. Defaults to None.
            ids (list, optional): List of IDs corresponding to vectors. Defaults to None.
        """
        logger.info(f"Inserting {len(vectors)} vectors into collection {self.collection_name}")
        points = [
            PointStruct(
                id=idx if ids is None else ids[idx],
                vector=vector,
                payload=payloads[idx] if payloads else {},
            )
            for idx, vector in enumerate(vectors)
        ]
        self.client.upsert(collection_name=self.collection_name, points=points)

    def _create_filter(self, filters: dict) -> Filter:
        """
        Create a Filter object from the provided filters.

        Args:
            filters (dict): Filters to apply.

        Returns:
            Filter: The created Filter object.
        """
        conditions = []
        for key, value in filters.items():
            if isinstance(value, dict) and "gte" in value and "lte" in value:
                conditions.append(FieldCondition(key=key, range=Range(gte=value["gte"], lte=value["lte"])))
            else:
                conditions.append(FieldCondition(key=key, match=MatchValue(value=value)))
        return Filter(must=conditions) if conditions else None

    def search(self, query: str, vectors: list, limit: int = 5, filters: dict = None) -> list:
        """
        Search for similar vectors.

        Args:
            query (str): Query.
            vectors (list): Query vector.
            limit (int, optional): Number of results to return. Defaults to 5.
            filters (dict, optional): Filters to apply to the search. Defaults to None.

        Returns:
            list: Search results.
        """
        query_filter = self._create_filter(filters) if filters else None
        hits = self.client.query_points(
            collection_name=self.collection_name,
            query=vectors,
            query_filter=query_filter,
            limit=limit,
        )
        return hits.points

    def delete(self, vector_id: int):
        """
        Delete a vector by ID.

        Args:
            vector_id (int): ID of the vector to delete.
        """
        self.client.delete(
            collection_name=self.collection_name,
            points_selector=PointIdsList(
                points=[vector_id],
            ),
        )

    def update(self, vector_id: int, vector: list = None, payload: dict = None):
        """
        Update a vector and its payload.

        Args:
            vector_id (int): ID of the vector to update.
            vector (list, optional): Updated vector. Defaults to None.
            payload (dict, optional): Updated payload. Defaults to None.
        """
        point = PointStruct(id=vector_id, vector=vector, payload=payload)
        self.client.upsert(collection_name=self.collection_name, points=[point])

    def get(self, vector_id: int) -> dict:
        """
        Retrieve a vector by ID.

        Args:
            vector_id (int): ID of the vector to retrieve.

        Returns:
            dict: Retrieved vector.
        """
        result = self.client.retrieve(collection_name=self.collection_name, ids=[vector_id], with_payload=True)
        return result[0] if result else None

    def list_cols(self) -> list:
        """
        List all collections.

        Returns:
            list: List of collection names.
        """
        return self.client.get_collections()

    def delete_col(self):
        """Delete a collection."""
        self.client.delete_collection(collection_name=self.collection_name)

    def col_info(self) -> dict:
        """
        Get information about a collection.

        Returns:
            dict: Collection information.
        """
        return self.client.get_collection(collection_name=self.collection_name)

    def list(self, filters: dict = None, limit: int = 100) -> list:
        """
        List all vectors in a collection.

        Args:
            filters (dict, optional): Filters to apply to the list. Defaults to None.
            limit (int, optional): Number of vectors to return. Defaults to 100.

        Returns:
            list: List of vectors.
        """
        query_filter = self._create_filter(filters) if filters else None
        result = self.client.scroll(
            collection_name=self.collection_name,
            scroll_filter=query_filter,
            limit=limit,
            with_payload=True,
            with_vectors=False,
        )
        return result
    
    def reset(self):
        """Reset the index by deleting and recreating it."""
        logger.warning(f"Resetting index {self.collection_name}...")
        self.delete_col()
        self.create_col(self.embedding_model_dims, self.on_disk)<|MERGE_RESOLUTION|>--- conflicted
+++ resolved
@@ -70,12 +70,9 @@
         self.collection_name = collection_name
         self.embedding_model_dims = embedding_model_dims
         self.on_disk = on_disk
-<<<<<<< HEAD
         self.distance = distance
-        self.create_col()
-=======
+        
         self.create_col(embedding_model_dims, on_disk)
->>>>>>> f412f8bb
 
     def create_col(self):
         """
