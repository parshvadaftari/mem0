import json
import logging
from datetime import datetime
from functools import reduce

import numpy as np
import pytz
import redis
from redis.commands.search.query import Query
from redisvl.index import SearchIndex
from redisvl.query import VectorQuery
from redisvl.query.filter import Tag

from mem0.vector_stores.base import VectorStoreBase

logger = logging.getLogger(__name__)

# TODO: Improve as these are not the best fields for the Redis's perspective. Might do away with them.
DEFAULT_FIELDS = [
    {"name": "memory_id", "type": "tag"},
    {"name": "hash", "type": "tag"},
    {"name": "agent_id", "type": "tag"},
    {"name": "run_id", "type": "tag"},
    {"name": "user_id", "type": "tag"},
    {"name": "memory", "type": "text"},
    {"name": "metadata", "type": "text"},
    # TODO: Although it is numeric but also accepts string
    {"name": "created_at", "type": "numeric"},
    {"name": "updated_at", "type": "numeric"},
    {
        "name": "embedding",
        "type": "vector",
        "attrs": {"distance_metric": "cosine", "algorithm": "flat", "datatype": "float32"},
    },
]

excluded_keys = {"user_id", "agent_id", "run_id", "hash", "data", "created_at", "updated_at"}


class MemoryResult:
    def __init__(self, id: str, payload: dict, score: float = None):
        self.id = id
        self.payload = payload
        self.score = score


class RedisDB(VectorStoreBase):
    def __init__(
        self,
        redis_url: str,
        collection_name: str,
        embedding_model_dims: int,
        distance_metric: str = "cosine",
        algorithm: str = "flat",
        datatype: str = "float32",
    ):
        """
        Initialize the Redis vector store.

        Args:
            redis_url (str): Redis URL.
            collection_name (str): Collection name.
            embedding_model_dims (int): Embedding model dimensions.
            distance_metric (str, optional): Distance metric for vector similarity. Defaults to "cosine".
            algorithm (str, optional): Algorithm for vector search. Defaults to "flat".
            datatype (str, optional): Data type for vector storage. Defaults to "float32".
        """
        self.redis_url = redis_url
        self.collection_name = collection_name
        self.embedding_model_dims = embedding_model_dims
        self.distance_metric = distance_metric
        self.algorithm = algorithm
        self.datatype = datatype

        # Initialize Redis client
        self.client = redis.Redis.from_url(redis_url)

        # Create collection with properly configured schema
        self.create_col()

    def create_col(self):
        """
        Create a new collection (index in Redis).
        All necessary parameters are accessed from the instance attributes.
        """
        # Create index schema
        index_schema = {
            "name": self.collection_name,
            "prefix": f"mem0:{self.collection_name}",
        }

        # Copy default fields and update embedding configuration
        fields = DEFAULT_FIELDS.copy()
        fields[-1]["attrs"].update(
            {
                "dims": self.embedding_model_dims,
                "distance_metric": self.distance_metric,
                "algorithm": self.algorithm,
                "datatype": self.datatype,
            }
        )

        self.schema = {"index": index_schema, "fields": fields}

        # Create and configure the index
        self.index = SearchIndex.from_dict(self.schema)
        self.index.set_client(self.client)
        self.index.create(overwrite=True)

<<<<<<< HEAD
=======
    def create_col(self, name=None, vector_size=None, distance=None):
        """
        Create a new collection (index) in Redis.

        Args:
            name (str, optional): Name for the collection. Defaults to None, which uses the current collection_name.
            vector_size (int, optional): Size of the vector embeddings. Defaults to None, which uses the current embedding_model_dims.
            distance (str, optional): Distance metric to use. Defaults to None, which uses 'cosine'.

        Returns:
            The created index object.
        """
        # Use provided parameters or fall back to instance attributes
        collection_name = name or self.schema['index']['name']
        embedding_dims = vector_size or self.embedding_model_dims
        distance_metric = distance or "cosine"

        # Create a new schema with the specified parameters
        index_schema = {
            "name": collection_name,
            "prefix": f"mem0:{collection_name}",
        }

        # Copy the default fields and update the vector field with the specified dimensions
        fields = DEFAULT_FIELDS.copy()
        fields[-1]["attrs"]["dims"] = embedding_dims
        fields[-1]["attrs"]["distance_metric"] = distance_metric

        # Create the schema
        schema = {"index": index_schema, "fields": fields}

        # Create the index
        index = SearchIndex.from_dict(schema)
        index.set_client(self.client)
        index.create(overwrite=True)

        # Update instance attributes if creating a new collection
        if name:
            self.schema = schema
            self.index = index

        return index

>>>>>>> f412f8bb
    def insert(self, vectors: list, payloads: list = None, ids: list = None):
        data = []
        for vector, payload, id in zip(vectors, payloads, ids):
            # Start with required fields
            entry = {
                "memory_id": id,
                "hash": payload["hash"],
                "memory": payload["data"],
                "created_at": int(datetime.fromisoformat(payload["created_at"]).timestamp()),
                "embedding": np.array(vector, dtype=np.float32).tobytes(),
            }

            # Conditionally add optional fields
            for field in ["agent_id", "run_id", "user_id"]:
                if field in payload:
                    entry[field] = payload[field]

            # Add metadata excluding specific keys
            entry["metadata"] = json.dumps({k: v for k, v in payload.items() if k not in excluded_keys})

            data.append(entry)
        self.index.load(data, id_field="memory_id")

    def search(self, query: str, vectors: list, limit: int = 5, filters: dict = None):
        conditions = [Tag(key) == value for key, value in filters.items() if value is not None]
        filter = reduce(lambda x, y: x & y, conditions)

        v = VectorQuery(
            vector=np.array(vectors, dtype=np.float32).tobytes(),
            vector_field_name="embedding",
            return_fields=["memory_id", "hash", "agent_id", "run_id", "user_id", "memory", "metadata", "created_at"],
            filter_expression=filter,
            num_results=limit,
        )

        results = self.index.query(v)

        return [
            MemoryResult(
                id=result["memory_id"],
                score=result["vector_distance"],
                payload={
                    "hash": result["hash"],
                    "data": result["memory"],
                    "created_at": datetime.fromtimestamp(
                        int(result["created_at"]), tz=pytz.timezone("US/Pacific")
                    ).isoformat(timespec="microseconds"),
                    **(
                        {
                            "updated_at": datetime.fromtimestamp(
                                int(result["updated_at"]), tz=pytz.timezone("US/Pacific")
                            ).isoformat(timespec="microseconds")
                        }
                        if "updated_at" in result
                        else {}
                    ),
                    **{field: result[field] for field in ["agent_id", "run_id", "user_id"] if field in result},
                    **{k: v for k, v in json.loads(result["metadata"]).items()},
                },
            )
            for result in results
        ]

    def delete(self, vector_id):
        self.index.drop_keys(f"{self.schema['index']['prefix']}:{vector_id}")

    def update(self, vector_id=None, vector=None, payload=None):
        data = {
            "memory_id": vector_id,
            "hash": payload["hash"],
            "memory": payload["data"],
            "created_at": int(datetime.fromisoformat(payload["created_at"]).timestamp()),
            "updated_at": int(datetime.fromisoformat(payload["updated_at"]).timestamp()),
            "embedding": np.array(vector, dtype=np.float32).tobytes(),
        }

        for field in ["agent_id", "run_id", "user_id"]:
            if field in payload:
                data[field] = payload[field]

        data["metadata"] = json.dumps({k: v for k, v in payload.items() if k not in excluded_keys})
        self.index.load(data=[data], keys=[f"{self.schema['index']['prefix']}:{vector_id}"], id_field="memory_id")

    def get(self, vector_id):
        result = self.index.fetch(vector_id)
        payload = {
            "hash": result["hash"],
            "data": result["memory"],
            "created_at": datetime.fromtimestamp(int(result["created_at"]), tz=pytz.timezone("US/Pacific")).isoformat(
                timespec="microseconds"
            ),
            **(
                {
                    "updated_at": datetime.fromtimestamp(
                        int(result["updated_at"]), tz=pytz.timezone("US/Pacific")
                    ).isoformat(timespec="microseconds")
                }
                if "updated_at" in result
                else {}
            ),
            **{field: result[field] for field in ["agent_id", "run_id", "user_id"] if field in result},
            **{k: v for k, v in json.loads(result["metadata"]).items()},
        }

        return MemoryResult(id=result["memory_id"], payload=payload)

    def list_cols(self):
        return self.index.listall()

    def delete_col(self):
        self.index.delete()

    def col_info(self, name):
        return self.index.info()

    def reset(self):
        """
        Reset the index by deleting and recreating it.
        """
        collection_name = self.schema['index']['name']
        logger.warning(f"Resetting index {collection_name}...")
        self.delete_col()
        
        self.index = SearchIndex.from_dict(self.schema)
        self.index.set_client(self.client)
        self.index.create(overwrite=True)
        
        #or use 
        #self.create_col(collection_name, self.embedding_model_dims)


        # Recreate the index with the same parameters
        self.create_col(collection_name, self.embedding_model_dims)

    def list(self, filters: dict = None, limit: int = None) -> list:
        """
        List all recent created memories from the vector store.
        """
        conditions = [Tag(key) == value for key, value in filters.items() if value is not None]
        filter = reduce(lambda x, y: x & y, conditions)
        query = Query(str(filter)).sort_by("created_at", asc=False)
        if limit is not None:
            query = Query(str(filter)).sort_by("created_at", asc=False).paging(0, limit)

        results = self.index.search(query)
        return [
            [
                MemoryResult(
                    id=result["memory_id"],
                    payload={
                        "hash": result["hash"],
                        "data": result["memory"],
                        "created_at": datetime.fromtimestamp(
                            int(result["created_at"]), tz=pytz.timezone("US/Pacific")
                        ).isoformat(timespec="microseconds"),
                        **(
                            {
                                "updated_at": datetime.fromtimestamp(
                                    int(result["updated_at"]), tz=pytz.timezone("US/Pacific")
                                ).isoformat(timespec="microseconds")
                            }
                            if result.__dict__.get("updated_at")
                            else {}
                        ),
                        **{
                            field: result[field]
                            for field in ["agent_id", "run_id", "user_id"]
                            if field in result.__dict__
                        },
                        **{k: v for k, v in json.loads(result["metadata"]).items()},
                    },
                )
                for result in results.docs
            ]
        ]<|MERGE_RESOLUTION|>--- conflicted
+++ resolved
@@ -80,37 +80,6 @@
 
     def create_col(self):
         """
-        Create a new collection (index in Redis).
-        All necessary parameters are accessed from the instance attributes.
-        """
-        # Create index schema
-        index_schema = {
-            "name": self.collection_name,
-            "prefix": f"mem0:{self.collection_name}",
-        }
-
-        # Copy default fields and update embedding configuration
-        fields = DEFAULT_FIELDS.copy()
-        fields[-1]["attrs"].update(
-            {
-                "dims": self.embedding_model_dims,
-                "distance_metric": self.distance_metric,
-                "algorithm": self.algorithm,
-                "datatype": self.datatype,
-            }
-        )
-
-        self.schema = {"index": index_schema, "fields": fields}
-
-        # Create and configure the index
-        self.index = SearchIndex.from_dict(self.schema)
-        self.index.set_client(self.client)
-        self.index.create(overwrite=True)
-
-<<<<<<< HEAD
-=======
-    def create_col(self, name=None, vector_size=None, distance=None):
-        """
         Create a new collection (index) in Redis.
 
         Args:
@@ -122,9 +91,9 @@
             The created index object.
         """
         # Use provided parameters or fall back to instance attributes
-        collection_name = name or self.schema['index']['name']
-        embedding_dims = vector_size or self.embedding_model_dims
-        distance_metric = distance or "cosine"
+        collection_name = self.collection_name or self.schema['index']['name']
+        embedding_dims = self.embedding_model_dims or self.embedding_model_dims
+        distance_metric = self.distance_metric or "cosine"
 
         # Create a new schema with the specified parameters
         index_schema = {
@@ -146,13 +115,12 @@
         index.create(overwrite=True)
 
         # Update instance attributes if creating a new collection
-        if name:
+        if self.collection_name:
             self.schema = schema
             self.index = index
 
         return index
 
->>>>>>> f412f8bb
     def insert(self, vectors: list, payloads: list = None, ids: list = None):
         data = []
         for vector, payload, id in zip(vectors, payloads, ids):
@@ -285,7 +253,7 @@
 
 
         # Recreate the index with the same parameters
-        self.create_col(collection_name, self.embedding_model_dims)
+        self.create_col(self)
 
     def list(self, filters: dict = None, limit: int = None) -> list:
         """
